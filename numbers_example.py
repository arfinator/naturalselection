--- conflicted
+++ resolved
@@ -5,11 +5,7 @@
 pairs = ns.Population(
     genus = Pair, 
     size = 100, 
-<<<<<<< HEAD
-    fitness_fn = lambda n: n.x/n.y,
-=======
     fitness_fn = lambda n: n.x/n.y
->>>>>>> 5454e101
     )
 
 history = pairs.evolve(generations = 100)
